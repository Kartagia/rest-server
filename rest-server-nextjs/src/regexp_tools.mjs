--- conflicted
+++ resolved
@@ -604,12 +604,6 @@
  * @throws {RangeError} The group name is invalid.
  */
 export function createRegExpGroupStart(groupName = undefined, groupIndex = 0) {
-<<<<<<< HEAD
-  if (groupName != null) {
-    if (validGroupName(groupName)) {
-      // Generating the group name with possible index addition.
-      return `(?<${groupName}${groupIndex ? groupIndex : ""}>`
-=======
   if (groupName === "[") {
     // Start of a character class group.
     return "[";
@@ -617,7 +611,6 @@
     if (validGroupName(groupName)) {
       // Generating the group name with possible index addition.
       return `(?<${groupName}${groupIndex ? groupIndex : ""}>`;
->>>>>>> 718bcf0d
     } else {
       throw new RangeError("Invalid group name");
     }
