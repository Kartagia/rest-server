--- conflicted
+++ resolved
@@ -554,14 +554,10 @@
  * @throws {RangeError} The group name is invalid.
  */
 export function createRegExpGroupStart(groupName = undefined, groupIndex = 0) {
-<<<<<<< HEAD
-  if (groupName != null) {
-=======
   if (groupName === "[") {
     // Start of a character class group.
     return "[";
   } else if (groupName != null) {
->>>>>>> 34bb0050
     if (validGroupName(groupName)) {
       // Generating the group name with possible index addition.
       return `(?<${groupName}${groupIndex ? groupIndex : ""}>`
